--- conflicted
+++ resolved
@@ -14,7 +14,6 @@
 
 TBD
 
-<<<<<<< HEAD
 ## [0.6.0] - 2025-09-29
 
 This was a security release where the main focus was hardening SPIKE SDK mTLS
@@ -44,7 +43,7 @@
 
 * SPIKE Go SDK clients are hardened to only talk to SPIKE Nexus as the
   server during mTLS.
-=======
+
 ## [0.5.1] - 2025-09-14
 
 ## Changed
@@ -53,7 +52,6 @@
   waiting for SPIKE Keepers to be ready.
 * Enhancements in startup scripts to better enable local development with
   SPIFFE Helm Charts that have not been published yet.
->>>>>>> 2244b83a
 
 ## [0.5.0] - 2025-09-11
 
