--- conflicted
+++ resolved
@@ -266,9 +266,6 @@
 //   - map[string]*data.Policy: Map of policy IDs to loaded policies with
 //     compiled patterns
 //   - error: Database errors or pattern compilation errors
-<<<<<<< HEAD
-func (s *DataStore) LoadAllPolicies(ctx context.Context) (map[string]*data.Policy, error) {
-=======
 func (s *DataStore) LoadAllPolicies(
 	ctx context.Context,
 ) (map[string]*data.Policy, error) {
@@ -277,7 +274,6 @@
 		log.FatalLn(fName, "message", "nil context")
 	}
 
->>>>>>> 41090cdf
 	s.mu.RLock()
 	defer s.mu.RUnlock()
 
